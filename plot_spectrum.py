--- conflicted
+++ resolved
@@ -100,36 +100,15 @@
     
 # plot cov
 if dargs["cov"]:
-<<<<<<< HEAD
-    fig = plt.figure()
-    ax = fig.add_subplot(121)
-    ax.imshow(1e13*contrastCov.T, origin = "lower", vmin = -2, vmax = 2, extent = [np.min(wav), np.max(wav), np.min(wav), np.max(wav)])
-    ax.set_xlabel("Wavelength ($\mu$m)")
-    ax.set_ylabel("Wavelength ($\mu$m)")
-    ax.set_title("Contrast ($\\times{}10^{-13}$)")
-    ax = fig.add_subplot(122)
-    ax.imshow(1e35*fluxCov.T, origin = "lower", vmin = -2, vmax = 2, extent = [np.min(wav), np.max(wav), np.min(wav), np.max(wav)])
-    ax.set_xlabel("Wavelength ($\mu$m)")
-    ax.set_ylabel("Wavelength ($\mu$m)")        
-    ax.set_title("Flux ($\\times{}10^{-35}$)")
-
-    for k in range(50):
-        noise = np.random.multivariate_normal(0*contrast, contrastCov)
-        ax1.plot(wav, (contrast+noise)*1e4, "-C7", alpha = 0.2)
-        noise = np.random.multivariate_normal(0*flux, fluxCov)
-        ax2.plot(wav, (flux+noise)*1e15, "-C7", alpha = 0.2)
-                   
-=======
     plt.figure()
     plt.imshow(contrastCov.T, origin = "lower", vmin = -2e-11, vmax = 2e-11, extent = [np.min(wav), np.max(wav), np.min(wav), np.max(wav)])
     plt.xlabel("Wavelength ($\mu$m)")
     plt.ylabel("Wavelength ($\mu$m)")    
+    for k in range(30):
+        noise = np.random.multivariate_normal(0*contrast, contrastCov)*1.5
+        ax1.plot(wav, (contrast+noise)*1e4, "-C7", alpha = 0.2)
 
-#    for k in range(30):
-#        noise = np.random.multivariate_normal(0*contrast, contrastCov)*1.5
-#        ax1.plot(wav, (contrast+noise)*1e4, "-C7", alpha = 0.2)
 
->>>>>>> b457d3a5
 # contrast spectrum
 if dargs['noerr']:
     ax1.plot(wav, contrast*1e4, dargs['color'], marker=".")
